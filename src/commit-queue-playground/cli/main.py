import click


@click.group()
@click.pass_context
def cli(ctx):
    '''This is a docstring'''
    ctx.ensure_object(dict)


def foo():
    print("foo")
    print("bar")
    print("foobar")


def main():
    """Entry point into commandline."""
    return cli(obj={})
<<<<<<< HEAD

# hello
=======
# comment
>>>>>>> 41dddb8e
<|MERGE_RESOLUTION|>--- conflicted
+++ resolved
@@ -17,9 +17,3 @@
 def main():
     """Entry point into commandline."""
     return cli(obj={})
-<<<<<<< HEAD
-
-# hello
-=======
-# comment
->>>>>>> 41dddb8e
