--- conflicted
+++ resolved
@@ -21,7 +21,6 @@
       operating_system: linux
 
 buildvariants:
-<<<<<<< HEAD
   - name: ubuntu2004-container
     display_name: Ubuntu 20.04 (Container)
     run_on:
@@ -42,12 +41,8 @@
       - name: test_passing_param_to_child
       - name: test-receiving-parent-param
       - name: bynntask
-  - display_name: Ubuntu 16.04000000
-    name: ubuntu1604
-=======
   - display_name: Ubuntu 20.04
     name: ubuntu2004
->>>>>>> 6667d1af
     batchtime: 4
     modules:
       - evergreen
