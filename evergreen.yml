--- conflicted
+++ resolved
@@ -1,6 +1,6 @@
 ## this is a change
 ignore:
-  - "*.md" # dont schedule tests if a commit only changes markdown files
+  - "*.md" # don't schedule tests if a commit only changes markdown files
 stepback: true
 
 pre: &pre
@@ -8,6 +8,7 @@
     params:
       directory: src
   - func: create virtualenv
+
 
 buildvariants:
   - display_name: Ubuntu 16.04000000
@@ -69,10 +70,12 @@
     value: hello world1!
     description: something to test parameters woot
 
+
 post:
   - command: attach.xunit_results
     params:
       file: src/junit-*.xml
+
 
 tasks:
   - name: gen_task_template
@@ -170,7 +173,7 @@
               echo "$commit_message_content"
             fi
 
-  - name: my_first_generator
+  - name: my_first_generator 
     commands:
       - command: generate.tasks
         params:
@@ -180,15 +183,12 @@
     depends_on:
       - name: unit_tests
         variant: "*"
-<<<<<<< HEAD
-=======
     commands:
       - command: shell.exec
         params:
           working_dir: src
           script: |
             echo "i am a script"
->>>>>>> b50734d4
   - name: patch_only_task
     patch_only: true
     commands:
