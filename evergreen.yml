--- conflicted
+++ resolved
@@ -13,7 +13,6 @@
       directory: src
   - func: create virtualenv
 
-<<<<<<< HEAD
 patch_aliases:
   - alias: "chaya-tag-from-yaml"
     variant_tags: ["commit-queue-variant"]
@@ -30,8 +29,7 @@
 #       cpu_architecture: x86_64
 #       operating_system: linux
 
-=======
->>>>>>> b481ad01
+
 buildvariants:
   - name: ubuntu2004-container
     display_name: Ubuntu 20.04 (Container)
