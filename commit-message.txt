--- conflicted
+++ resolved
@@ -9,10 +9,5 @@
 more stuff is here
 a
 b
-<<<<<<< HEAD
 d
-=======
-c
-d
-e
->>>>>>> 82039461
+e