<<<<<<< HEAD
eUpdate the README
=======
dUpdate the README

>>>>>>> b14ce292

See what happens a multiple commit queue message
is given to the commit queue.

This commit queue message is from a file.
<|MERGE_RESOLUTION|>--- conflicted
+++ resolved
@@ -1,9 +1,5 @@
-<<<<<<< HEAD
 eUpdate the README
-=======
-dUpdate the README
 
->>>>>>> b14ce292
 
 See what happens a multiple commit queue message
 is given to the commit queue.
