
See what happens a multiple commit queue message
is given to the commit queue.

This commit queue message is from a file
hello
more2

more stuff is here
a
b
<<<<<<< HEAD
d
=======
c
d
e
>>>>>>> 57af7dc8
<|MERGE_RESOLUTION|>--- conflicted
+++ resolved
@@ -9,10 +9,5 @@
 more stuff is here
 a
 b
-<<<<<<< HEAD
 d
-=======
-c
-d
-e
->>>>>>> 57af7dc8
+e