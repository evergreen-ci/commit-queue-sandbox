--- conflicted
+++ resolved
@@ -1,8 +1,5 @@
-<<<<<<< HEAD
 dUpdate the README
-=======
-Update the README
->>>>>>> 9c7faa01
+
 
 See what happens a multiple commit queue message
 is given to the commit queue.
