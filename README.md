# commit-queue-playground

A repository to experiment with the commit queue.

## Testing
<<<<<<< HEAD
=======
## will this merge?
>>>>>>> 2950514f
Run tests with pytest
```
$ pip install -r requirements.txt
$ pytest
```
## need a later commit to put a tag on 
To get code coverage information, use the --cov flag.
// adding a comment
```
$ pip install -r requirements.txt
$ pytest --cov=src --cov-report=html
```

This will generate an html coverage report in `htmlcov/` directory.
readme change
another change
and another<|MERGE_RESOLUTION|>--- conflicted
+++ resolved
@@ -3,10 +3,6 @@
 A repository to experiment with the commit queue.
 
 ## Testing
-<<<<<<< HEAD
-=======
-## will this merge?
->>>>>>> 2950514f
 Run tests with pytest
 ```
 $ pip install -r requirements.txt
