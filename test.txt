Something is in here now, as a full sentence.
NOT
<<<<<<< HEAD
YES3
=======
YES
trigger mainline
>>>>>>> 3974eea5
<|MERGE_RESOLUTION|>--- conflicted
+++ resolved
@@ -1,8 +1,4 @@
 Something is in here now, as a full sentence.
 NOT
-<<<<<<< HEAD
-YES3
-=======
 YES
-trigger mainline
->>>>>>> 3974eea5
+trigger mainline