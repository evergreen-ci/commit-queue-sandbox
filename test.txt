--- conflicted
+++ resolved
@@ -16,9 +16,5 @@
 hello world 5
 hello world 6
 hello world 7
-<<<<<<< HEAD
 hello world 8
-hello world 9
-=======
-hello world 8
->>>>>>> d7cdeedc
+hello world 9