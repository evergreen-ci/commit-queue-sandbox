--- conflicted
+++ resolved
@@ -9,10 +9,4 @@
 anotha one
 yet anotha one
 more
-more!!
-<<<<<<< HEAD
-naur
-a
-=======
-naur!
->>>>>>> 83c79d6a
+more!!